--- conflicted
+++ resolved
@@ -8,237 +8,6 @@
 #[cfg(test)]
 extern crate hex;
 
-<<<<<<< HEAD
-use std::collections::HashMap;
-use std::time::{SystemTime, UNIX_EPOCH};
-
-use openssl::ec::EcKey;
-use openssl::pkey::Private;
-
-use crypto::{get_bytes, Key};
-use push_errors::{self as errors, Result};
-use push_errors::ErrorKind::StorageError;
-
-pub type ChannelID = String;
-
-#[derive(Clone, Debug, PartialEq)]
-pub struct PushRecord {
-    // Endpoint provided from the push server
-    pub endpoint: String,
-
-    // Designation label provided by the subscribing service
-    pub designator: String,
-
-    // List of origin Host attributes.
-    pub origin_attributes: HashMap<String, String>,
-
-    // Number of pushes for this record
-    pub push_count: u8,
-
-    // Last push rec'vd
-    pub last_push: u64,
-
-    // Private EC Prime256v1 key info. (Public key can be derived from this)
-    pub key: Vec<u8>,
-
-    // Is this as priviledged system record
-    pub system_record: bool,
-
-    // VAPID public key to restrict subscription updates for only those that sign
-    // using the private VAPID key.
-    pub app_server_key: Option<String>,
-
-    // List of the most recent message IDs from the server.
-    pub recent_message_ids: Vec<String>,
-
-    // Time this subscription was created.
-    pub ctime: u64,
-
-    // Max quota count for sub
-    pub quota: u8,
-
-    // (if this is a bridged connection (e.g. on Android), this is the native OS Push ID)
-    pub native_id: Option<String>,
-}
-
-pub fn now_u64() -> u64 {
-    SystemTime::now()
-        .duration_since(UNIX_EPOCH)
-        .unwrap()
-        .as_secs()
-}
-
-impl PushRecord {
-    fn increment(&mut self) -> Result<Self> {
-        self.push_count += 1;
-        self.last_push = now_u64();
-        // TODO check for quotas, etc
-        // use push_errors::ErrorKind::StorageError;
-        // write to storage.
-        Ok(self.clone())
-    }
-}
-
-//TODO: Add broadcasts storage
-
-pub trait Storage {
-    // Connect to the storage system
-    // fn connect<S: Storage>() -> S;
-
-    // Generate a Push Record from the Subscription info, which has the endpoint,
-    // encryption keys, etc.
-    fn create_record(
-        uaid: &str,
-        chid: &str,
-        origin_attributes: HashMap<String, String>,
-        endpoint: &str,
-        auth: &str,
-        private_key: &Key,
-        system_record: bool,
-    ) -> PushRecord;
-
-    fn update_record(&mut self, uaid: &str, chid: &str, endpoint: &str) -> Result<PushRecord>;
-
-    fn get_record(&self, uaid: &str, chid: &str) -> Option<PushRecord>;
-
-    fn put_record(&mut self, uaid: &str, chid: &str, record: &PushRecord) -> Result<bool>;
-    fn purge(&mut self, uaid: &str, chid: Option<&str>) -> Result<bool>;
-
-    fn generate_channel_id(&self) -> String;
-
-    fn get_channel_list(&self, uaid: &str) -> Option<Vec<String>>;
-}
-
-// Connect may need to be struct specific.
-
-pub struct Store;
-
-// TODO: Fill this out (pretty skeletal)
-impl Storage for Store {
-    fn create_record(
-        _uaid: &str,
-        chid: &str,
-        origin_attributes: HashMap<String, String>,
-        endpoint: &str,
-        server_auth: &str,
-        private_key: &Key,
-        _system_record: bool,
-    ) -> PushRecord {
-        // TODO: fill this out properly
-        PushRecord {
-            endpoint: String::from(endpoint),
-            designator: String::from(chid),
-            origin_attributes: origin_attributes.clone(),
-            push_count: 0,
-            last_push: 0,
-            key: private_key.serialize().unwrap(),
-            system_record: false,
-            app_server_key: None,
-            recent_message_ids: Vec::new(),
-            // do we need sub second resolution?
-            ctime: now_u64(),
-            quota: 0,
-            native_id: None,
-        }
-    }
-
-    fn get_record(&self, _uaid: &str, _chid: &str) -> Option<PushRecord> {
-        None
-    }
-
-    fn put_record(
-        &mut self,
-        _uaid: &str,
-        _chid: &str,
-        _record: &PushRecord,
-    ) -> Result<bool> {
-        Ok(false)
-    }
-
-    fn purge(&mut self, _uaid: &str, _chid: Option<&str>) -> Result<bool> {
-        Ok(false)
-    }
-
-    fn generate_channel_id(&self) -> String {
-        String::from("deadbeef00000000decafbad00000000")
-    }
-
-    fn update_record(&mut self, uaid: &str, chid: &str, endpoint: &str) -> Result<PushRecord> {
-        // swap out endpoint
-        Err(errors::ErrorKind::StorageError("unimplemented".to_owned()).into())
-    }
-
-    fn get_channel_list(&self, uaid: &str) -> Option<Vec<String>> {
-        Some(Vec::new())
-    }
-}
-
-#[cfg(test)]
-struct MockStore {
-    pub reply: Option<PushRecord>,
-    pub stored: HashMap<String, PushRecord>,
-}
-
-#[cfg(test)]
-impl Storage for MockStore {
-    fn create_record(
-        uaid: &str,
-        chid: &str,
-        origin_attributes: HashMap<String, String>,
-        endpoint: &str,
-        server_auth: &str,
-        private_key: &Key,
-        system_record: bool,
-    ) -> PushRecord {
-        PushRecord {
-            endpoint: String::from(endpoint),
-            designator: String::from(chid),
-            origin_attributes: origin_attributes.clone(),
-            push_count: 0,
-            last_push: 0,
-            key: private_key.serialize().unwrap(),
-            system_record: system_record,
-            app_server_key: None,
-            recent_message_ids: Vec::new(),
-            ctime: now_u64(),
-            quota: 0,
-            native_id: None,
-        }
-    }
-
-    fn get_record(&self, uaid: &str, chid: &str) -> Option<PushRecord> {
-        match self.stored.get(&format!("{}-{}", uaid, chid)) {
-            Some(p) => Some(p.clone()),
-            None => None,
-        }
-    }
-
-    fn put_record(&mut self, uaid: &str, chid: &str, record: &PushRecord) -> Result<bool> {
-        self.stored
-            .insert(format!("{}-{}", uaid, chid), record.clone());
-        Ok(true)
-    }
-
-    fn update_record(&mut self, uaid: &str, chid: &str, endpoint: &str) -> Result<bool> {
-        // swap out endpoint
-        Err(errors::ErrorKind::StorageError("unimplemented".to_owned()).into())
-    }
-
-    fn purge(&mut self, uaid: &str, chid: Option<&str>) -> Result<bool> {
-        self.stored
-            .remove(&format!("{}-{}", uaid, chid.unwrap_or("")));
-        Ok(true)
-    }
-
-    fn generate_channel_id(&self) -> String {
-        hex::encode(get_bytes(16).unwrap())
-    }
-
-    fn get_channel_list(&self, uaid: &str) -> Option<Vec<String>> {
-        None
-    }
-}
-=======
 mod db;
 mod error;
 mod record;
@@ -248,5 +17,4 @@
 pub use crate::{
     db::{PushDb as Store, Storage},
     record::PushRecord,
-};
->>>>>>> bf5aedc6
+};